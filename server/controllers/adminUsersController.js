--- conflicted
+++ resolved
@@ -44,11 +44,7 @@
 
 // @desc    Create new student (Admin only)
 // @route   POST /api/admin/students
-<<<<<<< HEAD
-// @access  Private/Admin
-=======
 // @access  Private/Admin (adminAuth)
->>>>>>> bb8ad929
 export const createStudent = async (req, res) => {
   try {
     const { firstName, lastName, email, password } = req.body;
@@ -56,10 +52,6 @@
     // Validate required fields
     if (!firstName || !lastName || !email || !password) {
       return res.status(400).json({
-<<<<<<< HEAD
-        status: 'error',
-        message: 'First name, last name, email, and password are required'
-=======
         status: "error",
         message: "First name, last name, email, and password are required",
       });
@@ -79,7 +71,6 @@
       return res.status(400).json({
         status: "error",
         message: "Password must be at least 6 characters long",
->>>>>>> bb8ad929
       });
     }
 
@@ -87,33 +78,19 @@
     const existingUser = await User.findOne({ email: email.toLowerCase() });
     if (existingUser) {
       return res.status(400).json({
-<<<<<<< HEAD
-        status: 'error',
-        message: 'User with this email already exists'
-=======
         status: "error",
         message: "User with this email already exists",
->>>>>>> bb8ad929
       });
     }
 
     // Create new student
     const student = new User({
-<<<<<<< HEAD
-      firstName,
-      lastName,
-      email: email.toLowerCase(),
-      password,
-      role: 'student',
-      isActive: true
-=======
       firstName: firstName.trim(),
       lastName: lastName.trim(),
       email: email.toLowerCase().trim(),
       password,
       role: "student",
       isActive: true,
->>>>>>> bb8ad929
     });
 
     await student.save();
@@ -126,7 +103,88 @@
       email: student.email,
       role: student.role,
       isActive: student.isActive,
-<<<<<<< HEAD
+      createdAt: student.createdAt,
+    };
+
+    res.status(201).json({
+      status: "success",
+      message: "Student created successfully",
+      data: {
+        student: studentData,
+      },
+    });
+  } catch (error) {
+    console.error("Admin create student error:", error);
+
+    // Handle duplicate key error
+    if (error.code === 11000) {
+      return res.status(400).json({
+        status: "error",
+        message: "User with this email already exists",
+      });
+    }
+
+    // Handle validation errors
+    if (error.name === "ValidationError") {
+      const errors = Object.values(error.errors).map((err) => err.message);
+      return res.status(400).json({
+        status: "error",
+        message: "Validation error",
+        errors,
+      });
+    }
+
+    res.status(500).json({
+      status: "error",
+      message: "Server error during student creation",
+    });
+  }
+};
+
+// @desc    Create new student (Admin only)
+// @route   POST /api/admin/students
+// @access  Private/Admin
+export const createStudent = async (req, res) => {
+  try {
+    const { firstName, lastName, email, password } = req.body;
+
+    // Validate required fields
+    if (!firstName || !lastName || !email || !password) {
+      return res.status(400).json({
+        status: 'error',
+        message: 'First name, last name, email, and password are required'
+      });
+    }
+
+    // Check if user already exists
+    const existingUser = await User.findOne({ email: email.toLowerCase() });
+    if (existingUser) {
+      return res.status(400).json({
+        status: 'error',
+        message: 'User with this email already exists'
+      });
+    }
+
+    // Create new student
+    const student = new User({
+      firstName,
+      lastName,
+      email: email.toLowerCase(),
+      password,
+      role: 'student',
+      isActive: true
+    });
+
+    await student.save();
+
+    // Return student data without password
+    const studentData = {
+      id: student._id,
+      firstName: student.firstName,
+      lastName: student.lastName,
+      email: student.email,
+      role: student.role,
+      isActive: student.isActive,
       createdAt: student.createdAt
     };
 
@@ -146,42 +204,3 @@
   }
 };
 
-=======
-      createdAt: student.createdAt,
-    };
-
-    res.status(201).json({
-      status: "success",
-      message: "Student created successfully",
-      data: {
-        student: studentData,
-      },
-    });
-  } catch (error) {
-    console.error("Admin create student error:", error);
-
-    // Handle duplicate key error
-    if (error.code === 11000) {
-      return res.status(400).json({
-        status: "error",
-        message: "User with this email already exists",
-      });
-    }
-
-    // Handle validation errors
-    if (error.name === "ValidationError") {
-      const errors = Object.values(error.errors).map((err) => err.message);
-      return res.status(400).json({
-        status: "error",
-        message: "Validation error",
-        errors,
-      });
-    }
-
-    res.status(500).json({
-      status: "error",
-      message: "Server error during student creation",
-    });
-  }
-};
->>>>>>> bb8ad929
