import express from "express";
import crypto from "crypto";
import Razorpay from "razorpay";
import { protect } from "../middleware/auth.js";
import Course from "../models/Course.js";
import Enrollment from "../models/Enrollment.js";
import User from "../models/User.js";
import Notification from "../models/Notification.js";

const router = express.Router();

const razorInstance = new Razorpay({
  key_id: process.env.RAZORPAY_KEY_ID || "",
  key_secret: process.env.RAZORPAY_KEY_SECRET || "",
});

// Debug Razorpay configuration
console.log("Razorpay Config:", {
  key_id: process.env.RAZORPAY_KEY_ID ? "Present" : "Missing",
  key_secret: process.env.RAZORPAY_KEY_SECRET ? "Present" : "Missing",
});

// Test authentication endpoint
router.get("/test-auth", protect, async (req, res) => {
  res.status(200).json({
    status: "success",
    message: "Authentication working",
    user: { id: req.user.id, email: req.user.email },
  });
});

// Test endpoint without authentication
router.get("/test-no-auth", async (req, res) => {
  res.status(200).json({
    status: "success",
    message: "No auth endpoint working",
    headers: req.headers,
    cookies: req.cookies,
  });
});

// Create order for a course
router.post("/create-order", protect, async (req, res) => {
  try {
    console.log("Create order request received:", {
      userId: req.user?.id,
      userEmail: req.user?.email,
      body: req.body,
    });

    const { courseId, promoCode } = req.body;
    if (!courseId) {
      return res
        .status(400)
        .json({ status: "error", message: "Course ID is required" });
    }

    // Enforce a single promo code per purchase
    if (Array.isArray(promoCode)) {
      return res.status(400).json({ status: "error", message: "Only one promo code can be applied" });
    }
    if (typeof promoCode === "string" && promoCode.includes(",")) {
      return res.status(400).json({ status: "error", message: "Only one promo code can be applied" });
    }

    console.log("Finding course with ID:", courseId);
    const course = await Course.findById(courseId);
    console.log("Course found:", course ? "Yes" : "No");

    if (!course || !course.isPublished) {
      return res
        .status(404)
        .json({ status: "error", message: "Course not available" });
    }

    let price = Number(course.price);
    let appliedDiscount = 0;
    let couponNotes = {};

    // Prepare base order options early so promo code block can safely attach notes
    let orderOptions = {
      amount: undefined, // set after discounts
      currency: course.currency || "INR",
      receipt: undefined, // set below
      notes: { courseId: String(course._id), userId: String(req.user.id) },
    };

    // Apply promo code if provided
    if (promoCode) {
      try {
        const { default: Coupon } = await import("../models/Coupon.js");
        const coupon = await Coupon.findOne({
          code: String(promoCode).trim().toUpperCase(),
<<<<<<< HEAD
          isActive: true,
          $or: [
            { course: null },
            { course: courseId },
          ],
        });
        if (coupon && !coupon.isExpired() && !coupon.isExhausted()) {
          appliedDiscount = Math.min(100, Math.max(0, Number(coupon.percentOff)));
=======
          course: courseId,
          isActive: true,
        });
        if (coupon && !coupon.isExpired()) {
          appliedDiscount = Math.min(
            100,
            Math.max(0, Number(coupon.percentOff))
          );
>>>>>>> 86e1fbfa
          const discounted = price * (1 - appliedDiscount / 100);
          price = Math.max(0, Math.round(discounted));
          // Increment usage count asynchronously
          try {
            coupon.usageCount = (coupon.usageCount || 0) + 1;
            if (coupon.usageLimit != null && coupon.usageCount >= coupon.usageLimit) {
              coupon.isActive = false; // auto-expire on reaching limit
            }
            await coupon.save();
          } catch (incErr) {
            console.warn("Failed to increment coupon usage:", incErr?.message);
          }
<<<<<<< HEAD
          // Prepare coupon notes (attach later when orderOptions is created)
          couponNotes = {
=======
          // Attach coupon to notes (orderOptions initialized earlier)
          orderOptions.notes = {
            ...orderOptions.notes,
>>>>>>> 86e1fbfa
            couponCode: coupon.code,
            discountPercent: appliedDiscount,
          };
        }
      } catch (e) {
        console.warn("Promo code apply failed:", e?.message);
      }
    }

    const amountInPaise = Math.round(price * 100);
    console.log("Creating Razorpay order with amount:", amountInPaise);

<<<<<<< HEAD
    const orderOptions = {
      amount: amountInPaise,
      currency: course.currency || "INR",
      receipt: `c_${String(course._id).slice(-12)}_${Date.now()
        .toString()
        .slice(-8)}`,
      notes: { courseId: String(course._id), userId: String(req.user.id), ...couponNotes },
    };
=======
    orderOptions.amount = amountInPaise;
    orderOptions.receipt = `c_${String(course._id).slice(-12)}_${Date.now()
      .toString()
      .slice(-8)}`;
>>>>>>> 86e1fbfa
    console.log("Order options:", orderOptions);

    const order = await razorInstance.orders.create(orderOptions);
    console.log("Razorpay order created successfully:", order.id);

    res.status(200).json({
      status: "success",
      data: {
        order,
        course: {
          title: course.title,
          price: price,
          originalPrice: course.originalPrice,
          currency: course.currency || "INR",
          discountPercent: appliedDiscount,
          appliedCoupon: promoCode
            ? String(promoCode).trim().toUpperCase()
            : undefined,
        },
      },
    });
  } catch (error) {
    console.error("Razorpay order error:", error);
    console.error("Error details:", {
      message: error.message,
      code: error.code,
      statusCode: error.statusCode,
      description: error.description,
    });
    res.status(500).json({
      status: "error",
      message: "Failed to create order",
      details: error.message,
    });
  }
});

// Verify payment and create order
router.post("/verify-payment", protect, async (req, res) => {
  try {
    const {
      razorpay_payment_id,
      razorpay_order_id,
      razorpay_signature,
      courseId,
      couponCode,
      coinsUsed,
    } = req.body;

    if (!razorpay_payment_id || !razorpay_signature) {
      return res.status(400).json({
        status: "error",
        message: "Missing payment verification data",
      });
    }

    // Verify the payment signature (only if order_id is provided)
    if (razorpay_order_id) {
      const razorpaySecret = process.env.RAZORPAY_KEY_SECRET;
      const body = razorpay_order_id + "|" + razorpay_payment_id;
      const expectedSignature = crypto
        .createHmac("sha256", razorpaySecret)
        .update(body)
        .digest("hex");

      if (expectedSignature !== razorpay_signature) {
        return res.status(400).json({
          status: "error",
          message: "Invalid payment signature",
        });
      }
    }

    // Get payment details from Razorpay
    const payment = await razorInstance.payments.fetch(razorpay_payment_id);

    if (payment.status !== "captured") {
      return res.status(400).json({
        status: "error",
        message: "Payment not captured",
      });
    }

    // Find the course
    const course = await Course.findById(courseId);
    if (!course) {
      return res.status(404).json({
        status: "error",
        message: "Course not found",
      });
    }

    // Process coin deduction if coins were used
    if (coinsUsed && coinsUsed > 0) {
      try {
        const Wallet = (await import("../models/Wallet.js")).default;
        const WalletTransaction = (
          await import("../models/WalletTransaction.js")
        ).default;

        const wallet = await Wallet.findOne({ user: req.user.id });
        if (!wallet) {
          return res.status(400).json({
            status: "error",
            message: "User wallet not found",
          });
        }

        if (wallet.balance < coinsUsed) {
          return res.status(400).json({
            status: "error",
            message: "Insufficient coin balance",
          });
        }

        // Deduct coins from wallet
        const balanceBefore = wallet.balance;
        wallet.balance -= coinsUsed;
        wallet.totalRevoked += coinsUsed;
        await wallet.save();

        // Create wallet transaction record
        await WalletTransaction.create({
          user: req.user.id,
          type: "purchase",
          amount: coinsUsed,
          balanceBefore,
          balanceAfter: wallet.balance,
          course: courseId,
          metadata: {
            reason: "Course purchase",
            orderId: payment.id,
            referenceId: razorpay_payment_id,
          },
          status: "completed",
        });

        console.log(
          `Deducted ${coinsUsed} coins from user ${req.user.id} for course ${courseId}`
        );
      } catch (coinError) {
        console.error("Error processing coin deduction:", coinError);
        return res.status(500).json({
          status: "error",
          message: "Failed to process coin deduction",
        });
      }
    }

    // Create enrollment
    const enrollment = await Enrollment.findOneAndUpdate(
      { user: req.user.id, course: courseId },
      {
        user: req.user.id,
        course: courseId,
        status: "active",
        payment: {
          amount: payment.amount / 100,
          currency: payment.currency || "INR",
          paymentMethod: payment.method,
          transactionId: payment.id,
          paidAt: new Date(payment.created_at * 1000),
          coinsUsed: coinsUsed || 0,
        },
      },
      { upsert: true, new: true }
    );

    // Add to User model's enrolledCourses array
    const user = await User.findById(req.user.id);
    if (user && !user.isEnrolledInCourse(courseId)) {
      await user.enrollInCourse(courseId);
    }

    // Create notification
    await Notification.create({
      user: req.user.id,
      type: "enrollment",
      title: "Course Enrollment Successful",
      message: `You have successfully enrolled in ${course.title}`,
      data: { courseId, enrollmentId: enrollment._id },
    });

    res.status(200).json({
      status: "success",
      message: "Payment verified and enrollment created",
      data: {
        enrollment,
        course: {
          id: course._id,
          title: course.title,
        },
      },
    });
  } catch (error) {
    console.error("Payment verification error:", error);
    res.status(500).json({
      status: "error",
      message: "Payment verification failed",
      details: error.message,
    });
  }
});

// Razorpay webhook to verify payment and enroll user
router.post(
  "/webhook",
  express.raw({ type: "application/json" }),
  async (req, res) => {
    try {
      const webhookSecret = process.env.RAZORPAY_WEBHOOK_SECRET || "";
      const signature = req.headers["x-razorpay-signature"];
      const body = req.body; // raw buffer is used by express.raw; but here we used type to preserve

      const expectedSignature = crypto
        .createHmac("sha256", webhookSecret)
        .update(req.body)
        .digest("hex");

      if (!signature || expectedSignature !== signature) {
        return res
          .status(400)
          .json({ status: "error", message: "Invalid signature" });
      }

      const event = JSON.parse(req.body.toString());

      // Only proceed for actual captured payments
      if (event.event === "payment.captured") {
        console.log("Payment captured webhook received:", event);
        const paymentEntity = event.payload?.payment?.entity || {};
        const notes = paymentEntity.notes || {};
        const courseId = notes.courseId;
        const userId = notes.userId;

        console.log("Webhook data:", { courseId, userId, paymentEntity });

        // Hard guards: require captured status and positive amount
        const isCaptured =
          Boolean(paymentEntity.captured) ||
          paymentEntity.status === "captured";
        const amountPaise = Number(paymentEntity.amount || 0);

        if (!isCaptured || amountPaise <= 0) {
          console.warn(
            "Ignoring webhook: payment not captured or zero amount",
            {
              isCaptured,
              amountPaise,
              paymentId: paymentEntity.id,
            }
          );
        } else if (courseId && userId) {
          console.log(
            "Processing enrollment for user:",
            userId,
            "course:",
            courseId
          );
          try {
            // Create or update enrollment as paid
            const enrollment = await Enrollment.findOneAndUpdate(
              { user: userId, course: courseId },
              {
                user: userId,
                course: courseId,
                status: "active",
                payment: {
                  amount: amountPaise / 100,
                  currency: paymentEntity.currency || "INR",
                  paymentMethod: paymentEntity.method,
                  transactionId: paymentEntity.id,
                  paidAt: new Date(paymentEntity.created_at * 1000),
                },
              },
              { upsert: true, new: true }
            );

            // Also add to User model's enrolledCourses array for backward compatibility
            const User = (await import("../models/User.js")).default;
            const user = await User.findById(userId);
            if (user && !user.isEnrolledInCourse(courseId)) {
              await user.enrollInCourse(courseId);
              console.log("Added enrollment to User model for user:", userId);
            }

            console.log("Enrollment created successfully:", enrollment._id);
          } catch (err) {
            console.error("Enrollment upsert error:", err);
          }
        }
      }

      res.status(200).json({ status: "ok" });
    } catch (error) {
      console.error("Webhook error:", error);
      res.status(500).json({ status: "error" });
    }
  }
);

export default router;<|MERGE_RESOLUTION|>--- conflicted
+++ resolved
@@ -75,7 +75,6 @@
 
     let price = Number(course.price);
     let appliedDiscount = 0;
-    let couponNotes = {};
 
     // Prepare base order options early so promo code block can safely attach notes
     let orderOptions = {
@@ -91,16 +90,6 @@
         const { default: Coupon } = await import("../models/Coupon.js");
         const coupon = await Coupon.findOne({
           code: String(promoCode).trim().toUpperCase(),
-<<<<<<< HEAD
-          isActive: true,
-          $or: [
-            { course: null },
-            { course: courseId },
-          ],
-        });
-        if (coupon && !coupon.isExpired() && !coupon.isExhausted()) {
-          appliedDiscount = Math.min(100, Math.max(0, Number(coupon.percentOff)));
-=======
           course: courseId,
           isActive: true,
         });
@@ -109,7 +98,6 @@
             100,
             Math.max(0, Number(coupon.percentOff))
           );
->>>>>>> 86e1fbfa
           const discounted = price * (1 - appliedDiscount / 100);
           price = Math.max(0, Math.round(discounted));
           // Increment usage count asynchronously
@@ -122,14 +110,9 @@
           } catch (incErr) {
             console.warn("Failed to increment coupon usage:", incErr?.message);
           }
-<<<<<<< HEAD
-          // Prepare coupon notes (attach later when orderOptions is created)
-          couponNotes = {
-=======
           // Attach coupon to notes (orderOptions initialized earlier)
           orderOptions.notes = {
             ...orderOptions.notes,
->>>>>>> 86e1fbfa
             couponCode: coupon.code,
             discountPercent: appliedDiscount,
           };
@@ -142,21 +125,10 @@
     const amountInPaise = Math.round(price * 100);
     console.log("Creating Razorpay order with amount:", amountInPaise);
 
-<<<<<<< HEAD
-    const orderOptions = {
-      amount: amountInPaise,
-      currency: course.currency || "INR",
-      receipt: `c_${String(course._id).slice(-12)}_${Date.now()
-        .toString()
-        .slice(-8)}`,
-      notes: { courseId: String(course._id), userId: String(req.user.id), ...couponNotes },
-    };
-=======
     orderOptions.amount = amountInPaise;
     orderOptions.receipt = `c_${String(course._id).slice(-12)}_${Date.now()
       .toString()
       .slice(-8)}`;
->>>>>>> 86e1fbfa
     console.log("Order options:", orderOptions);
 
     const order = await razorInstance.orders.create(orderOptions);
