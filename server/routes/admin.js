--- conflicted
+++ resolved
@@ -7,12 +7,6 @@
   getAllAdmins,
   createAdmin,
   updateAdmin,
-<<<<<<< HEAD
-  deleteAdmin
-} from '../controllers/adminController.js';
-import { adminAuth, superAdminAuth, requirePermission } from '../middleware/adminAuth.js';
-import { listStudents, createStudent } from '../controllers/adminUsersController.js';
-=======
   deleteAdmin,
 } from "../controllers/adminController.js";
 import {
@@ -24,7 +18,6 @@
   listStudents,
   createStudent,
 } from "../controllers/adminUsersController.js";
->>>>>>> bb8ad929
 
 const router = express.Router();
 
@@ -96,9 +89,4 @@
 // @access  Private/Admin
 router.post("/students", adminAuth, createStudent);
 
-// @desc    Create new student (Admin)
-// @route   POST /api/admin/students
-// @access  Private/Admin
-router.post('/students', adminAuth, createStudent);
-
 export default router;