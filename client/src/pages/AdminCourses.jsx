--- conflicted
+++ resolved
@@ -482,14 +482,6 @@
       </div>
 
       {/* Premium Filters and Search */}
-<<<<<<< HEAD
-      <div className="card-premium p-3 sm:p-4 lg:p-6">
-        <div className="grid grid-cols-1 sm:grid-cols-2 lg:grid-cols-4 gap-3 sm:gap-4">
-          <div className="sm:col-span-2 lg:col-span-2 relative">
-            <Search
-              size={16}
-              className="sm:w-[18px] sm:h-[18px] absolute left-3 top-1/2 transform -translate-y-1/2 text-gray-400"
-=======
       <div className="card-premium p-4 sm:p-6">
         <div className="grid grid-cols-1 sm:grid-cols-2 lg:grid-cols-4 gap-4">
           <div className="sm:col-span-2 lg:col-span-2 input-with-icon">
@@ -497,27 +489,12 @@
               size={18}
               className="icon-left"
               style={{ color: "var(--text-muted)" }}
->>>>>>> a5f13441
             />
             <input
               type="text"
               placeholder="Search courses..."
               value={searchTerm}
               onChange={(e) => setSearchTerm(e.target.value)}
-<<<<<<< HEAD
-              className="input-premium w-full pl-9 sm:pl-10 text-xs sm:text-sm lg:text-base py-2 sm:py-3"
-            />
-          </div>
-          <div className="relative">
-            <Filter
-              size={14}
-              className="sm:w-4 sm:h-4 absolute left-3 top-1/2 transform -translate-y-1/2 text-gray-400"
-            />
-            <select
-              value={categoryFilter}
-              onChange={(e) => setCategoryFilter(e.target.value)}
-              className="input-premium w-full pl-9 sm:pl-10 text-xs sm:text-sm lg:text-base py-2 sm:py-3"
-=======
               className="input-premium w-full pr-4 py-3 text-sm sm:text-base"
             />
           </div>
@@ -526,7 +503,6 @@
               value={categoryFilter}
               onChange={(e) => setCategoryFilter(e.target.value)}
               className="input-premium w-full px-4 py-3 text-sm sm:text-base"
->>>>>>> a5f13441
             >
               {availableCategories.map((category) => (
                 <option key={category} value={category}>
@@ -535,23 +511,11 @@
               ))}
             </select>
           </div>
-<<<<<<< HEAD
-          <div className="relative">
-            <CheckCircle
-              size={14}
-              className="sm:w-4 sm:h-4 absolute left-3 top-1/2 transform -translate-y-1/2 text-gray-400"
-            />
-            <select
-              value={statusFilter}
-              onChange={(e) => setStatusFilter(e.target.value)}
-              className="input-premium w-full pl-9 sm:pl-10 text-xs sm:text-sm lg:text-base py-2 sm:py-3"
-=======
           <div>
             <select
               value={statusFilter}
               onChange={(e) => setStatusFilter(e.target.value)}
               className="input-premium w-full px-4 py-3 text-sm sm:text-base"
->>>>>>> a5f13441
             >
               {statuses.map((status) => (
                 <option key={status} value={status}>
