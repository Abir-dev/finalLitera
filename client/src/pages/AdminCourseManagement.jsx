import React, { useState, useEffect } from "react";
import { useAdminAuth } from "../context/AdminAuthContext.jsx";
import { toast } from "react-hot-toast";
import axios from "axios";

// Force the correct backend URL
const backendURL = import.meta.env.VITE_API_URL;

export default function AdminCourseManagement() {
  const { admin } = useAdminAuth();
  const [courses, setCourses] = useState([]);
  const [loading, setLoading] = useState(true);
  const [showForm, setShowForm] = useState(false);
  const [editingCourse, setEditingCourse] = useState(null);
  const [formData, setFormData] = useState({
    title: "",
    description: "",
    shortDescription: "",
    category: "programming",
    level: "beginner",
    language: "English",
    duration: "",
    price: "",
    originalPrice: "",
    currency: "INR",
    tags: "",
    requirements: "",
    learningOutcomes: "",
    isPublished: false,
    isFeatured: false,
    isLaunchPad: false,
    videoUrl: "",
    imageUrl: "",
  });
  const [files, setFiles] = useState({
    thumbnail: null,
    videos: [],
  });
  const [submitting, setSubmitting] = useState(false);

  // Meet Links Modal State
  const [showLinksModal, setShowLinksModal] = useState(false);
  const [showCourseSelectionModal, setShowCourseSelectionModal] =
    useState(false);
  const [selectedCourse, setSelectedCourse] = useState(null);
  const [meetLinkData, setMeetLinkData] = useState({
    meetLink: "",
    isLiveClass: false,
    // New fields for recurring scheduling
    sessionDays: [], // e.g., ['Mon','Wed']
    sessionTime: "", // e.g., '15:30'
    sessionDuration: "",
  });
  const [linksSubmitting, setLinksSubmitting] = useState(false);

  // Fetch courses
  const fetchCourses = async () => {
    try {
      const token = localStorage.getItem("adminToken");
      console.log(
        "Fetching courses with token:",
        token ? "Token exists" : "No token"
      );
      console.log("Backend URL:", backendURL);
      console.log("Admin:", admin);

      if (!token) {
        toast.error("Admin not logged in. Please login first.");
        setLoading(false);
        return;
      }

      const response = await axios.get(`${backendURL}/admin/courses`, {
        headers: { Authorization: `Bearer ${token}` },
        withCredentials: true,
      });

      console.log("Courses response:", response.data);
      console.log("Courses data:", response.data.data);
      console.log("Courses array:", response.data.data.courses);
      setCourses(response.data.data.courses || []);
    } catch (error) {
      console.error("Error fetching courses:", error);
      console.error("Error response:", error.response?.data);
      console.error("Error status:", error.response?.status);

      if (error.response?.status === 401) {
        toast.error("Admin session expired. Please login again.");
        localStorage.removeItem("adminToken");
      } else if (error.response?.status === 403) {
        toast.error("Access denied. Insufficient permissions.");
      } else {
        toast.error(
          `Failed to fetch courses: ${
            error.response?.data?.message || error.message
          }`
        );
      }
    } finally {
      setLoading(false);
    }
  };

  useEffect(() => {
    // Test server connection first
    const testConnection = async () => {
      try {
        console.log("Testing server connection...");
        const response = await axios.get(`${backendURL}/health`);
        console.log("Server health check:", response.data);
      } catch (error) {
        console.error("Server connection test failed:", error);
        toast.error(
          "Cannot connect to server. Please check if the backend is running."
        );
      }
    };

    testConnection();
    fetchCourses();
  }, []);

  // Debug courses state changes
  useEffect(() => {
    console.log("Courses state updated:", courses);
    console.log("Courses length:", courses.length);
  }, [courses]);

  // Handle form input changes
  const handleInputChange = (e) => {
    const { name, value, type, checked } = e.target;
    setFormData((prev) => ({
      ...prev,
      [name]: type === "checkbox" ? checked : value,
    }));
  };

  // Handle file uploads
  const handleFileChange = (e) => {
    const { name, files } = e.target;
    if (name === "thumbnail") {
      setFiles((prev) => ({ ...prev, thumbnail: files[0] }));
    } else if (name === "videos") {
      setFiles((prev) => ({ ...prev, videos: Array.from(files) }));
    }
  };

  // Handle form submission
  const handleSubmit = async (e) => {
    e.preventDefault();
    setSubmitting(true);

    try {
      const token = localStorage.getItem("adminToken");
      const formDataToSend = new FormData();

      // Add form data
      Object.keys(formData).forEach((key) => {
        if (formData[key] !== "") {
          formDataToSend.append(key, formData[key]);
        }
      });

      // Add files
      if (files.thumbnail) {
        formDataToSend.append("thumbnail", files.thumbnail);
      }
      files.videos.forEach((video) => {
        formDataToSend.append("videos", video);
      });

      let response;
      if (editingCourse) {
        // Update course
        response = await axios.put(
          `${backendURL}/admin/courses/${editingCourse._id}`,
          formDataToSend,
          {
            headers: {
              Authorization: `Bearer ${token}`,
              "Content-Type": "multipart/form-data",
            },
          }
        );
        toast.success("Course updated successfully!");
      } else {
        // Create course
        const response = await axios.post(
          `${backendURL}/admin/courses`,
          formDataToSend,
          {
            headers: {
              Authorization: `Bearer ${token}`,
              "Content-Type": "multipart/form-data",
            },
          }
        );
        toast.success("Course created successfully!");
      }

      setShowForm(false);
      setEditingCourse(null);
      resetForm();
      fetchCourses();
    } catch (error) {
      console.error("Error saving course:", error);
      toast.error(error.response?.data?.message || "Failed to save course");
    } finally {
      setSubmitting(false);
    }
  };

  // Reset form
  const resetForm = () => {
    setFormData({
      title: "",
      description: "",
      shortDescription: "",
      category: "programming",
      level: "beginner",
      language: "English",
      duration: "",
      price: "",
      originalPrice: "",
      currency: "INR",
      tags: "",
      requirements: "",
      learningOutcomes: "",
      isPublished: false,
      isFeatured: false,
      isLaunchPad: false,
      videoUrl: "",
      imageUrl: "",
    });
    setFiles({ thumbnail: null, videos: [] });
  };

  // Edit course
  const handleEdit = (course) => {
    setEditingCourse(course);
    setFormData({
      title: course.title || "",
      description: course.description || "",
      shortDescription: course.shortDescription || "",
      category: course.category || "programming",
      level: course.level || "beginner",
      language: course.language || "English",
      duration: course.duration || "",
      price: course.price || "",
      originalPrice: course.originalPrice || "",
      currency: course.currency || "INR",
      tags: course.tags ? course.tags.join(", ") : "",
      requirements: course.requirements ? course.requirements.join(", ") : "",
      learningOutcomes: course.learningOutcomes
        ? course.learningOutcomes.join(", ")
        : "",
      isPublished: course.isPublished || false,
      isFeatured: course.isFeatured || false,
      isLaunchPad: course.isLaunchPad || false,
      videoUrl: "",
      imageUrl: course.thumbnail || "",
    });
    setShowForm(true);
  };

  // Delete course
  const handleDelete = async (courseId) => {
    if (!window.confirm("Are you sure you want to delete this course?")) return;

    try {
      const token = localStorage.getItem("adminToken");
      await axios.delete(`${backendURL}/admin/courses/${courseId}`, {
        headers: { Authorization: `Bearer ${token}` },
      });
      toast.success("Course deleted successfully!");
      fetchCourses();
    } catch (error) {
      console.error("Error deleting course:", error);
      toast.error("Failed to delete course");
    }
  };

  // Toggle publish status
  const handleTogglePublish = async (courseId, currentStatus) => {
    try {
      const token = localStorage.getItem("adminToken");
      await axios.patch(
        `${backendURL}/admin/courses/${courseId}/toggle-publish`,
        {},
        { headers: { Authorization: `Bearer ${token}` } }
      );
      toast.success(
        `Course ${currentStatus ? "unpublished" : "published"} successfully!`
      );
      fetchCourses();
    } catch (error) {
      console.error("Error toggling publish status:", error);
      toast.error("Failed to update course status");
    }
  };

  // Helper function to detect recurring pattern from existing sessions
  const detectRecurringPattern = (liveSessions) => {
    if (!liveSessions || liveSessions.length < 2)
      return { sessionDays: [], sessionTime: "" };

    const sessionsByDay = {};
    const dayNames = ["Sun", "Mon", "Tue", "Wed", "Thu", "Fri", "Sat"];
    let commonTime = null;

    liveSessions.forEach((session) => {
      if (session.date) {
        const date = new Date(session.date);
        const dayName = dayNames[date.getDay()];
        const timeString = `${String(date.getHours()).padStart(
          2,
          "0"
        )}:${String(date.getMinutes()).padStart(2, "0")}`;

        if (!sessionsByDay[dayName]) {
          sessionsByDay[dayName] = 0;
        }
        sessionsByDay[dayName]++;

        // Check if all sessions have the same time
        if (commonTime === null) {
          commonTime = timeString;
        } else if (commonTime !== timeString) {
          commonTime = false; // Mixed times
        }
      }
    });

    // Find days that appear multiple times (likely recurring)
    const recurringDays = Object.keys(sessionsByDay).filter(
      (day) => sessionsByDay[day] > 1
    );

    return {
      sessionDays: recurringDays,
      sessionTime: commonTime || "",
    };
  };

  // Handle Add Links button click
  const handleAddLinks = (course) => {
    setSelectedCourse(course);

    console.log(`[Form Open] Opening form for course:`, course.title);
    console.log(`[Form Open] Course schedule:`, course.schedule);
    console.log(
      `[Form Open] Recurring config:`,
      course.schedule?.recurringConfig
    );
    console.log(`[Form Open] Live sessions:`, course.schedule?.liveSessions);

    // Pre-fill with recurring config if exists, otherwise use first session
    const recurringConfig = course.schedule?.recurringConfig;
    const first = course.schedule?.liveSessions?.[0];
    const prefillTime = first ? new Date(first.date) : null;
<<<<<<< HEAD
    // Infer recurring days from existing sessions if present (Mon..Sun)
    const weekdayAbbr = ["Sun","Mon","Tue","Wed","Thu","Fri","Sat"];
    const inferredDays = Array.isArray(course.schedule?.liveSessions)
      ? Array.from(
          new Set(
            course.schedule.liveSessions
              .slice(0, 7)
              .map((s) => {
                const d = new Date(s.date);
                return weekdayAbbr[d.getUTCDay()];
              })
          )
        )
      : [];
    setMeetLinkData({
      meetLink: first?.meetingLink || "",
      isLiveClass: course.schedule?.liveSessions?.length > 0 || false,
      sessionDays: inferredDays,
      // Use UTC components to avoid timezone shifts when reopening
      sessionTime: prefillTime
        ? `${String(prefillTime.getUTCHours()).padStart(2,'0')}:${String(prefillTime.getUTCMinutes()).padStart(2,'0')}`
        : "",
      sessionDuration: first?.duration || "",
    });
=======

    // Use recurring config if available and active, otherwise try to detect pattern
    // Prefer saved recurringConfig if present (even if not active yet)
    if (
      recurringConfig &&
      (recurringConfig.isActive ||
        recurringConfig.sessionTime ||
        (recurringConfig.sessionDays && recurringConfig.sessionDays.length))
    ) {
      console.log(`[Form Open] Using recurring config:`, recurringConfig);
      setMeetLinkData({
        meetLink: recurringConfig.meetingLink || "",
        isLiveClass: !!recurringConfig.isActive,
        sessionDays: recurringConfig.sessionDays || [],
        sessionTime: recurringConfig.sessionTime || "",
        sessionDuration: recurringConfig.sessionDuration || "",
      });
    } else {
      console.log(
        `[Form Open] No active recurring config, detecting pattern from sessions`
      );
      // Try to detect recurring pattern from existing sessions
      const detectedPattern = detectRecurringPattern(
        course.schedule?.liveSessions
      );

      console.log(`[Form Open] Detected pattern:`, detectedPattern);

      setMeetLinkData({
        meetLink: first?.meetingLink || "",
        isLiveClass: course.schedule?.liveSessions?.length > 0 || false,
        sessionDays: detectedPattern.sessionDays,
        sessionTime:
          detectedPattern.sessionTime ||
          (prefillTime
            ? (() => {
                const timeString = `${String(prefillTime.getHours()).padStart(
                  2,
                  "0"
                )}:${String(prefillTime.getMinutes()).padStart(2, "0")}`;
                console.log(
                  `🕐 [TIME DEBUG] Generated time from Date: "${timeString}"`
                );
                console.log(
                  `🕐 [TIME DEBUG] Original Date object:`,
                  prefillTime
                );
                console.log(
                  `🕐 [TIME DEBUG] Date timezone offset: ${prefillTime.getTimezoneOffset()} minutes`
                );
                return timeString;
              })()
            : ""),
        sessionDuration: first?.duration || "",
      });
    }
>>>>>>> 050e83c4
    setShowLinksModal(true);
  };

  // Handle meet link input changes
  const handleMeetLinkChange = (e) => {
    const { name, value, type, checked } = e.target;

    console.log(`[Form Input] Field: ${name}, Value: ${value}, Type: ${type}`);

    // For day checkboxes, manage an array
    if (name === "sessionDays") {
      setMeetLinkData((prev) => {
        const set = new Set(prev.sessionDays || []);
        if (checked) set.add(value);
        else set.delete(value);
        const newState = { ...prev, sessionDays: Array.from(set) };
        console.log(`[Form Update] Session Days:`, newState.sessionDays);
        return newState;
      });
      return;
    }

    setMeetLinkData((prev) => {
      let processedValue = type === "checkbox" ? checked : value;

      // Special handling for sessionTime to ensure proper format
      if (name === "sessionTime" && value) {
        console.log(`🕐 [TIME DEBUG] Original input value: "${value}"`);
        console.log(`🕐 [TIME DEBUG] Value type: ${typeof value}`);
        console.log(
          `🕐 [TIME DEBUG] Current timezone: ${
            Intl.DateTimeFormat().resolvedOptions().timeZone
          }`
        );

        // Ensure the time is in HH:MM format
        const timeRegex = /^([0-1]?[0-9]|2[0-3]):[0-5][0-9]$/;
        if (!timeRegex.test(value)) {
          console.warn(`[Form Warning] Invalid time format: ${value}`);
          // Try to fix common issues
          if (value.length === 5 && value.includes(":")) {
            processedValue = value; // Keep as is if it looks like HH:MM
          }
        } else {
          processedValue = value;
          console.log(`🕐 [TIME DEBUG] Processed value: "${processedValue}"`);
        }
      }

      const newState = {
        ...prev,
        [name]: processedValue,
      };
      console.log(`[Form Update] ${name}:`, newState[name]);
      console.log(`[Form State] Full meetLinkData:`, newState);
      return newState;
    });
  };

  // Handle meet link submission
  const handleMeetLinkSubmit = async (e) => {
    e.preventDefault();
    setLinksSubmitting(true);

    console.log(`🚀 [FORM SUBMIT] BUTTON CLICKED - Starting submission...`);
    console.log(`[Form Submit] Submitting meetLinkData:`, meetLinkData);
    console.log(`[Form Submit] Course ID:`, selectedCourse._id);
    console.log(`[Form Submit] Backend URL:`, backendURL);

    try {
      // Basic validation for recurring sessions timing
      if (
        meetLinkData.isLiveClass &&
        Array.isArray(meetLinkData.sessionDays) &&
        meetLinkData.sessionDays.length > 0 &&
        (!meetLinkData.sessionTime || meetLinkData.sessionTime.trim() === "")
      ) {
        toast.error("Please pick a time for the selected days.");
        setLinksSubmitting(false);
        return;
      }

      // Normalize payload
      const payload = {
        ...meetLinkData,
        meetLink: (meetLinkData.meetLink || "").trim(),
        // Ensure booleans/strings are correctly shaped for backend
        isLiveClass: !!meetLinkData.isLiveClass,
      };

      const token = localStorage.getItem("adminToken");
<<<<<<< HEAD
    const response = await axios.put(
      `${backendURL}/admin/courses/${selectedCourse._id}/meet-links`,
      payload,
      { headers: { Authorization: `Bearer ${token}` } }
    );
=======
      const response = await axios.put(
        `${backendURL}/admin/courses/${selectedCourse._id}/meet-links`,
        meetLinkData,
        {
          headers: { Authorization: `Bearer ${token}` },
          withCredentials: true,
        }
      );
>>>>>>> 050e83c4

      console.log(`[Form Submit] Backend Response:`, response.data);
      toast.success("Meet links updated successfully!");
      setShowLinksModal(false);
      fetchCourses();
    } catch (error) {
      console.error("Error updating meet links:", error);
      console.log(`[Form Submit] Error response:`, error.response?.data);
      toast.error(
        error.response?.data?.message || "Failed to update meet links"
      );
    } finally {
      setLinksSubmitting(false);
    }
  };

  // Close meet links modal
  const handleCloseLinksModal = () => {
    setShowLinksModal(false);
    setSelectedCourse(null);
    setMeetLinkData({
      meetLink: "",
      isLiveClass: false,
      sessionDays: [],
      sessionTime: "",
      sessionDuration: "",
    });
  };

  // Create sample course for testing
  const createSampleCourse = async () => {
    try {
      const token = localStorage.getItem("adminToken");
      const sampleCourseData = {
        title: "Sample React Course",
        description:
          "This is a sample course to test the live links functionality. Learn React fundamentals and best practices.",
        shortDescription: "Learn React from scratch",
        category: "programming",
        level: "beginner",
        language: "English",
        duration: 120,
        price: 99,
        originalPrice: 199,
        currency: "INR",
        tags: "react,javascript,frontend",
        requirements: "Basic HTML,CSS knowledge",
        learningOutcomes:
          "Build React apps,Understand components,State management",
        isPublished: true,
        isFeatured: false,
        isLaunchPad: false,
      };

      const response = await axios.post(
        `${backendURL}/admin/courses`,
        sampleCourseData,
        {
          headers: {
            "Content-Type": "application/json",
            Authorization: `Bearer ${token}`,
          },
        }
      );

      toast.success("Sample course created successfully!");
      fetchCourses();
    } catch (error) {
      console.error("Error creating sample course:", error);
      toast.error("Failed to create sample course");
    }
  };

  if (loading) {
    return (
      <div className="flex items-center justify-center h-64">
        <div className="animate-spin rounded-full h-12 w-12 border-b-2 border-blue-500"></div>
      </div>
    );
  }

  return (
    <div className="space-y-6">
      {/* Enhanced Page Header */}
      <div className="flex items-center justify-between">
        <div>
          <h1 className="text-3xl font-bold text-white">Course Management</h1>
          <p className="text-gray-300 mt-1">Manage your courses and content</p>
        </div>
        <div className="flex items-center gap-3">
          {courses.length > 0 && (
            <button
              onClick={() => setShowCourseSelectionModal(true)}
              className="btn-outline-premium px-6 py-3 text-sm font-semibold flex items-center gap-2 hover:scale-105 transition-all duration-300"
            >
              <svg
                className="w-4 h-4"
                fill="none"
                stroke="currentColor"
                viewBox="0 0 24 24"
              >
                <path
                  strokeLinecap="round"
                  strokeLinejoin="round"
                  strokeWidth="2"
                  d="M13.828 10.172a4 4 0 00-5.656 0l-4 4a4 4 0 105.656 5.656l1.102-1.101m-.758-4.899a4 4 0 005.656 0l4-4a4 4 0 00-5.656-5.656l-1.1 1.1"
                />
              </svg>
              Manage Live Links
            </button>
          )}
          <button
            onClick={() => {
              resetForm();
              setEditingCourse(null);
              setShowForm(true);
            }}
            className="btn-premium px-6 py-3 text-sm font-semibold flex items-center gap-2 hover:scale-105 transition-all duration-300"
          >
            <svg
              className="w-4 h-4"
              fill="none"
              stroke="currentColor"
              viewBox="0 0 24 24"
            >
              <path
                strokeLinecap="round"
                strokeLinejoin="round"
                strokeWidth="2"
                d="M12 4v16m8-8H4"
              />
            </svg>
            Add New Course
          </button>
          {courses.length === 0 && (
            <button
              onClick={createSampleCourse}
              className="btn-gold-premium px-6 py-3 text-sm font-semibold flex items-center gap-2 hover:scale-105 transition-all duration-300"
            >
              <svg
                className="w-4 h-4"
                fill="none"
                stroke="currentColor"
                viewBox="0 0 24 24"
              >
                <path
                  strokeLinecap="round"
                  strokeLinejoin="round"
                  strokeWidth="2"
                  d="M9 12h6m-6 4h6m2 5H7a2 2 0 01-2-2V5a2 2 0 012-2h5.586a1 1 0 01.707.293l5.414 5.414a1 1 0 01.293.707V19a2 2 0 01-2 2z"
                />
              </svg>
              Create Sample Course
            </button>
          )}
        </div>
      </div>

      {/* Course Form Modal */}
      {showForm && (
        <div className="fixed inset-0 bg-black/50 backdrop-blur-sm flex items-center justify-center z-50 p-4">
          <div className="card-premium max-w-4xl w-full h-[75vh] flex flex-col">
            <div className="p-6 flex-shrink-0 border-b border-white/10">
              <div className="flex justify-between items-center">
                <h2 className="text-2xl font-bold text-white">
                  {editingCourse ? "Edit Course" : "Add New Course"}
                </h2>
                <button
                  onClick={() => setShowForm(false)}
                  className="text-gray-400 hover:text-white transition-colors"
                >
                  <svg
                    className="w-6 h-6"
                    fill="none"
                    stroke="currentColor"
                    viewBox="0 0 24 24"
                  >
                    <path
                      strokeLinecap="round"
                      strokeLinejoin="round"
                      strokeWidth="2"
                      d="M6 18L18 6M6 6l12 12"
                    />
                  </svg>
                </button>
              </div>
            </div>

            <div
              className="flex-1 overflow-y-scroll px-6 py-6"
              style={{ maxHeight: "calc(75vh - 100px)" }}
            >
              <form onSubmit={handleSubmit} className="space-y-6">
                {/* Basic Information */}
                <div className="grid grid-cols-1 md:grid-cols-2 gap-6">
                  <div>
                    <label className="block text-sm font-semibold text-white mb-2">
                      Course Title *
                    </label>
                    <input
                      type="text"
                      name="title"
                      value={formData.title}
                      onChange={handleInputChange}
                      className="input-premium"
                      required
                    />
                  </div>

                  <div>
                    <label className="block text-sm font-semibold text-white mb-2">
                      Category *
                    </label>
                    <select
                      name="category"
                      value={formData.category}
                      onChange={handleInputChange}
                      className="input-premium"
                      required
                    >
                      <option value="programming">Programming</option>
                      <option value="web-development">Web Development</option>
                      <option value="data-science">Data Science</option>
                      <option value="mobile-development">
                        Mobile Development
                      </option>
                      <option value="design">Design</option>
                      <option value="business">Business</option>
                      <option value="marketing">Marketing</option>
                      <option value="other">Other</option>
                    </select>
                  </div>

                  <div>
                    <label className="block text-sm font-semibold text-white mb-2">
                      Level *
                    </label>
                    <select
                      name="level"
                      value={formData.level}
                      onChange={handleInputChange}
                      className="input-premium"
                      required
                    >
                      <option value="beginner">Beginner</option>
                      <option value="intermediate">Intermediate</option>
                      <option value="advanced">Advanced</option>
                    </select>
                  </div>

                  <div>
                    <label className="block text-sm font-semibold text-white mb-2">
                      Duration (hours) *
                    </label>
                    <input
                      type="number"
                      name="duration"
                      value={formData.duration}
                      onChange={handleInputChange}
                      className="input-premium"
                      required
                    />
                  </div>

                  <div>
                    <label className="block text-sm font-semibold text-white mb-2">
                      Price *
                    </label>
                    <input
                      type="number"
                      name="price"
                      value={formData.price}
                      onChange={handleInputChange}
                      className="input-premium"
                      required
                    />
                  </div>

                  <div>
                    <label className="block text-sm font-semibold text-white mb-2">
                      Original Price
                    </label>
                    <input
                      type="number"
                      name="originalPrice"
                      value={formData.originalPrice}
                      onChange={handleInputChange}
                      className="input-premium"
                    />
                  </div>
                </div>

                {/* Descriptions */}
                <div>
                  <label className="block text-sm font-semibold text-white mb-2">
                    Short Description *
                  </label>
                  <textarea
                    name="shortDescription"
                    value={formData.shortDescription}
                    onChange={handleInputChange}
                    rows="3"
                    placeholder="1–2 line summary shown in listings. Example: Master React with hands‑on projects and real‑world patterns."
                    className="input-premium"
                    required
                  />
                  <p className="mt-1 text-xs text-gray-400">
                    Tip: Keep it concise (under 300 characters). Shown on course
                    cards and LaunchPad lists.
                  </p>
                </div>

                <div>
                  <div className="flex items-center justify-between">
                    <label className="block text-sm font-semibold text-white mb-2">
                      Detailed Description *
                    </label>
                    <button
                      type="button"
                      onClick={() =>
                        setFormData((prev) => ({
                          ...prev,
                          description: `Who this course is for\n• Beginners to ${
                            formData.category || "the topic"
                          }\n• Professionals upskilling to ${
                            formData.level || "beginner"
                          } level\n\nWhat you'll learn\n• Build real projects step‑by‑step\n• Master core concepts and best practices\n• Learn modern tools and workflows\n\nCourse overview\n• Clear learning path from basics to advanced\n• Hands‑on assignments and quizzes\n• Lifetime access and updates\n\nOutcomes\n• Build production‑ready apps\n• Strengthen your portfolio\n• Interview‑ready confidence`,
                        }))
                      }
                      className="text-xs text-blue-600 hover:text-blue-800 underline"
                    >
                      Use description template
                    </button>
                  </div>
                  <textarea
                    name="description"
                    value={formData.description}
                    onChange={handleInputChange}
                    rows="8"
                    placeholder={
                      "Write a compelling course description. Suggested sections:\n• Who this course is for\n• What you'll learn (bullets)\n• Course overview\n• Outcomes/benefits"
                    }
                    className="input-premium"
                    required
                  />
                  <p className="mt-1 text-xs text-gray-400">
                    Shown on the Course Details and LaunchPad details pages.
                  </p>
                </div>

                {/* Media Uploads */}
                <div className="grid grid-cols-1 md:grid-cols-2 gap-6">
                  <div>
                    <label className="block text-sm font-semibold text-white mb-2">
                      Course Thumbnail
                    </label>
                    <input
                      type="file"
                      name="thumbnail"
                      accept="image/*"
                      onChange={handleFileChange}
                      className="input-premium"
                    />
                    {/* Thumbnail Preview */}
                    {(files.thumbnail ||
                      (editingCourse && editingCourse.thumbnail)) && (
                      <div className="mt-3">
                        <p className="text-sm text-gray-300 mb-2">Preview:</p>
                        <div className="w-full h-32 border border-gray-600 rounded-lg overflow-hidden">
                          <img
                            src={
                              files.thumbnail
                                ? URL.createObjectURL(files.thumbnail)
                                : editingCourse.thumbnail
                            }
                            alt="Thumbnail preview"
                            className="w-full h-full object-cover"
                          />
                        </div>
                      </div>
                    )}
                  </div>

                  <div>
                    <label className="block text-sm font-semibold text-white mb-2">
                      Course Videos
                    </label>
                    <input
                      type="file"
                      name="videos"
                      accept="video/*"
                      multiple
                      onChange={handleFileChange}
                      className="input-premium"
                    />
                    {/* Video Preview */}
                    {(files.videos && files.videos.length > 0) ||
                    (editingCourse &&
                      editingCourse.videos &&
                      editingCourse.videos.length > 0) ? (
                      <div className="mt-3">
                        <p className="text-sm text-gray-300 mb-2">
                          Video Preview:
                        </p>
                        <div className="space-y-2">
                          {/* New videos */}
                          {files.videos &&
                            files.videos.map((video, index) => (
                              <div
                                key={`new-${index}`}
                                className="w-full h-32 border border-gray-600 rounded-lg overflow-hidden"
                              >
                                <video
                                  src={URL.createObjectURL(video)}
                                  controls
                                  className="w-full h-full object-cover"
                                />
                                <p className="text-xs text-gray-500 p-2">
                                  {video.name}
                                </p>
                              </div>
                            ))}
                          {/* Existing videos */}
                          {editingCourse &&
                            editingCourse.videos &&
                            editingCourse.videos.map((videoUrl, index) => {
                              const isUrl = videoUrl.startsWith("http");

                              return (
                                <div
                                  key={`existing-${index}`}
                                  className="w-full h-32 border border-gray-200 rounded-lg overflow-hidden"
                                >
                                  {isUrl ? (
                                    // For URLs, show a clickable preview
                                    <div className="w-full h-full bg-gradient-to-br from-blue-50 to-indigo-100 flex flex-col items-center justify-center">
                                      <a
                                        href={videoUrl}
                                        target="_blank"
                                        rel="noopener noreferrer"
                                        className="text-blue-600 hover:text-blue-800 transition-colors duration-300"
                                      >
                                        <svg
                                          className="w-8 h-8 mx-auto mb-1"
                                          fill="none"
                                          stroke="currentColor"
                                          viewBox="0 0 24 24"
                                        >
                                          <path
                                            strokeLinecap="round"
                                            strokeLinejoin="round"
                                            strokeWidth="2"
                                            d="M10 6H6a2 2 0 00-2 2v10a2 2 0 002 2h10a2 2 0 002-2v-4M14 4h6m0 0v6m0-6L10 14"
                                          />
                                        </svg>
                                        <p className="text-xs text-center">
                                          Click to open
                                        </p>
                                      </a>
                                    </div>
                                  ) : (
                                    // For uploaded files, show video player
                                    <video
                                      src={videoUrl}
                                      controls
                                      className="w-full h-full object-cover"
                                      onError={(e) => {
                                        e.target.style.display = "none";
                                        e.target.nextSibling.style.display =
                                          "flex";
                                      }}
                                    />
                                  )}
                                  <div className="w-full h-full items-center justify-center text-gray-400 hidden">
                                    <div className="text-center">
                                      <svg
                                        className="w-8 h-8 mx-auto mb-1"
                                        fill="none"
                                        stroke="currentColor"
                                        viewBox="0 0 24 24"
                                      >
                                        <path
                                          strokeLinecap="round"
                                          strokeLinejoin="round"
                                          strokeWidth="2"
                                          d="M15 10l4.553-2.276A1 1 0 0121 8.618v6.764a1 1 0 01-1.447.894L15 14M5 18h8a2 2 0 002-2V8a2 2 0 00-2-2H5a2 2 0 00-2 2v8a2 2 0 002 2z"
                                        />
                                      </svg>
                                      <p className="text-xs text-gray-500">
                                        Video not available
                                      </p>
                                    </div>
                                  </div>
                                  <p className="text-xs text-gray-500 p-2">
                                    Existing {isUrl ? "Video Link" : "Video"}{" "}
                                    {index + 1}
                                  </p>
                                </div>
                              );
                            })}
                        </div>
                      </div>
                    ) : null}
                  </div>
                </div>

                {/* URLs */}
                <div className="grid grid-cols-1 md:grid-cols-2 gap-6">
                  <div>
                    <label className="block text-sm font-semibold text-white mb-2">
                      Image URL (alternative to file upload)
                    </label>
                    <input
                      type="url"
                      name="imageUrl"
                      value={formData.imageUrl}
                      onChange={handleInputChange}
                      className="input-premium"
                    />
                  </div>

                  <div>
                    <label className="block text-sm font-semibold text-white mb-2">
                      Video URL (alternative to file upload)
                    </label>
                    <input
                      type="url"
                      name="videoUrl"
                      value={formData.videoUrl}
                      onChange={handleInputChange}
                      placeholder="https://example.com/video.mp4"
                      className="input-premium"
                    />
                    {/* Video URL Preview */}
                    {formData.videoUrl && formData.videoUrl.trim() !== "" && (
                      <div className="mt-3">
                        <p className="text-sm text-gray-300 mb-2">
                          URL Preview:
                        </p>
                        <div className="w-full h-24 border border-gray-600 rounded-lg overflow-hidden bg-gradient-to-br from-blue-900/20 to-indigo-900/20">
                          <a
                            href={formData.videoUrl}
                            target="_blank"
                            rel="noopener noreferrer"
                            className="w-full h-full flex flex-col items-center justify-center text-blue-600 hover:bg-blue-100 transition-colors duration-300 cursor-pointer"
                          >
                            <svg
                              className="w-8 h-8 mb-1"
                              fill="none"
                              stroke="currentColor"
                              viewBox="0 0 24 24"
                            >
                              <path
                                strokeLinecap="round"
                                strokeLinejoin="round"
                                strokeWidth="2"
                                d="M15 10l4.553-2.276A1 1 0 0121 8.618v6.764a1 1 0 01-1.447.894L15 14M5 18h8a2 2 0 002-2V8a2 2 0 00-2-2H5a2 2 0 00-2 2v8a2 2 0 002 2z"
                              />
                            </svg>
                            <p className="text-xs text-center">
                              Click to preview
                            </p>
                          </a>
                        </div>
                        <p className="text-xs text-gray-500 mt-1 truncate">
                          {formData.videoUrl}
                        </p>
                      </div>
                    )}
                  </div>
                </div>

                {/* Additional Fields */}
                <div className="grid grid-cols-1 md:grid-cols-2 gap-6">
                  <div>
                    <label className="block text-sm font-semibold text-white mb-2">
                      Tags (comma-separated)
                    </label>
                    <input
                      type="text"
                      name="tags"
                      value={formData.tags}
                      onChange={handleInputChange}
                      placeholder="JavaScript, React, Web Development"
                      className="input-premium"
                    />
                  </div>

                  <div>
                    <label className="block text-sm font-semibold text-white mb-2">
                      Requirements (comma-separated)
                    </label>
                    <input
                      type="text"
                      name="requirements"
                      value={formData.requirements}
                      onChange={handleInputChange}
                      placeholder="Basic HTML, CSS knowledge"
                      className="input-premium"
                    />
                  </div>
                </div>

                <div>
                  <label className="block text-sm font-semibold text-white mb-2">
                    Learning Outcomes (comma-separated)
                  </label>
                  <input
                    type="text"
                    name="learningOutcomes"
                    value={formData.learningOutcomes}
                    onChange={handleInputChange}
                    placeholder="Build responsive websites, Master React components"
                    className="input-premium"
                  />
                </div>

                {/* Checkboxes */}
                <div className="flex space-x-6">
                  <label className="flex items-center">
                    <input
                      type="checkbox"
                      name="isPublished"
                      checked={formData.isPublished}
                      onChange={handleInputChange}
                      className="w-4 h-4 text-blue-500 border-gray-400 rounded focus:ring-blue-500"
                    />
                    <span className="ml-2 text-sm text-white">
                      Publish Course
                    </span>
                  </label>

                  <label className="flex items-center">
                    <input
                      type="checkbox"
                      name="isFeatured"
                      checked={formData.isFeatured}
                      onChange={handleInputChange}
                      className="w-4 h-4 text-blue-500 border-gray-400 rounded focus:ring-blue-500"
                    />
                    <span className="ml-2 text-sm text-white">
                      Featured Course
                    </span>
                  </label>

                  <label className="flex items-center">
                    <input
                      type="checkbox"
                      name="isLaunchPad"
                      checked={formData.isLaunchPad}
                      onChange={handleInputChange}
                      className="w-4 h-4 text-blue-500 border-gray-400 rounded focus:ring-blue-500"
                    />
                    <span className="ml-2 text-sm text-white">
                      LaunchPad Course
                    </span>
                  </label>
                </div>

                {/* Submit Buttons */}
                <div className="flex justify-end space-x-4 pt-6 border-t border-gray-600">
                  <button
                    type="button"
                    onClick={() => setShowForm(false)}
                    className="btn-outline-premium px-6 py-3"
                  >
                    Cancel
                  </button>
                  <button
                    type="submit"
                    disabled={submitting}
                    className="btn-premium px-6 py-3 disabled:opacity-50"
                  >
                    {submitting
                      ? "Saving..."
                      : editingCourse
                      ? "Update Course"
                      : "Create Course"}
                  </button>
                </div>
              </form>
            </div>
          </div>
        </div>
      )}

      {/* Courses List */}
      <div className="card-premium">
        <div className="p-6">
          <h2 className="text-xl font-semibold text-white mb-4">
            All Courses ({courses.length})
          </h2>

          {courses.length === 0 ? (
            <div className="text-center py-12">
              <div className="text-gray-400 text-6xl mb-4">📚</div>
              <h3 className="text-lg font-medium text-white mb-2">
                No courses yet
              </h3>
              <p className="text-gray-300">
                Create your first course to get started!
              </p>
              <p className="text-sm text-gray-400 mt-2">
                Courses count: {courses.length}
              </p>
            </div>
          ) : (
            <div className="grid grid-cols-1 md:grid-cols-2 lg:grid-cols-3 gap-6">
              {courses.map((course) => (
                <div
                  key={course._id}
                  className="card-premium overflow-hidden hover:shadow-md transition-shadow"
                >
                  <div className="aspect-video bg-gray-800">
                    {course.thumbnail && course.thumbnail.trim() !== "" ? (
                      <img
                        src={course.thumbnail}
                        alt={course.title}
                        className="w-full h-full object-cover"
                        onError={(e) => {
                          e.target.style.display = "none";
                          e.target.nextSibling.style.display = "flex";
                        }}
                      />
                    ) : null}
                    <div
                      className={`w-full h-full flex items-center justify-center text-gray-500 ${
                        course.thumbnail && course.thumbnail.trim() !== ""
                          ? "hidden"
                          : ""
                      }`}
                    >
                      <div className="text-center">
                        <svg
                          className="w-12 h-12 mx-auto mb-2"
                          fill="none"
                          stroke="currentColor"
                          viewBox="0 0 24 24"
                        >
                          <path
                            strokeLinecap="round"
                            strokeLinejoin="round"
                            strokeWidth="2"
                            d="M4 16l4.586-4.586a2 2 0 012.828 0L16 16m-2-2l1.586-1.586a2 2 0 012.828 0L20 14m-6-6h.01M6 20h12a2 2 0 002-2V6a2 2 0 00-2-2H6a2 2 0 00-2 2v12a2 2 0 002 2z"
                          />
                        </svg>
                        <p className="text-xs text-gray-400">No thumbnail</p>
                      </div>
                    </div>
                  </div>

                  <div className="p-4">
                    <div className="flex items-start justify-between mb-2">
                      <h3 className="font-semibold text-white line-clamp-2">
                        {course.title}
                      </h3>
                      <div className="flex space-x-1 ml-2">
                        {course.isPublished && (
                          <span className="inline-flex items-center px-2 py-1 rounded-full text-xs font-medium bg-green-100 text-green-800">
                            Published
                          </span>
                        )}
                        {course.isFeatured && (
                          <span className="inline-flex items-center px-2 py-1 rounded-full text-xs font-medium bg-yellow-100 text-yellow-800">
                            Featured
                          </span>
                        )}
                        {course.isLaunchPad && (
                          <span className="inline-flex items-center px-2 py-1 rounded-full text-xs font-medium bg-purple-100 text-purple-800">
                            LaunchPad
                          </span>
                        )}
                      </div>
                    </div>

                    <p className="text-sm text-gray-300 mb-3 line-clamp-2">
                      {course.shortDescription}
                    </p>

                    <div className="flex items-center justify-between text-sm text-gray-400 mb-4">
                      <span>{course.level}</span>
                      <span>{course.duration}h</span>
                      <span>${course.price}</span>
                    </div>

                    {/* Show video count if available */}
                    {course.videos && course.videos.length > 0 && (
                      <div className="text-xs text-blue-600 mb-2">
                        {course.videos.some((video) => video.startsWith("http"))
                          ? "🔗"
                          : "📹"}{" "}
                        {course.videos.length} video
                        {course.videos.length > 1 ? "s" : ""}
                      </div>
                    )}

                    {/* Live Class Status */}
                    {course.schedule?.liveSessions?.length > 0 && (
                      <div className="mb-3">
                        <span className="inline-flex items-center px-2 py-1 rounded-full text-xs font-medium bg-green-100 text-green-800">
                          <svg
                            className="w-3 h-3 mr-1"
                            fill="currentColor"
                            viewBox="0 0 24 24"
                          >
                            <path d="M17 10.5V7c0-.55-.45-1-1-1H4c-.55 0-1 .45-1 1v10c0 .55.45 1 1 1h12c.55 0 1-.45 1-1v-3.5l4 4v-11l-4 4zM14 13h-3v3H9v-3H6v-2h3V8h2v3h3v2z" />
                          </svg>
                          Live Class Enabled
                        </span>
                      </div>
                    )}

                    <div className="flex space-x-2">
                      <button
                        onClick={() => handleEdit(course)}
                        className="flex-1 px-3 py-2 text-sm btn-outline-premium rounded-lg transition-colors"
                      >
                        Edit
                      </button>
                      <button
                        onClick={() => handleAddLinks(course)}
                        className={`flex-1 px-3 py-2 text-sm rounded-lg transition-colors ${
                          course.schedule?.liveSessions?.length > 0
                            ? "bg-green-900/30 text-green-300 border border-green-600 hover:bg-green-900/50"
                            : "bg-gray-800 text-gray-300 border border-gray-600 hover:bg-gray-700"
                        }`}
                      >
                        {course.schedule?.liveSessions?.length > 0
                          ? "Manage Links"
                          : "Add Links"}
                      </button>
                      <button
                        onClick={() =>
                          handleTogglePublish(course._id, course.isPublished)
                        }
                        className={`flex-1 px-3 py-2 text-sm rounded-lg transition-colors ${
                          course.isPublished
                            ? "bg-yellow-900/30 text-yellow-300 border border-yellow-600 hover:bg-yellow-900/50"
                            : "bg-green-900/30 text-green-300 border border-green-600 hover:bg-green-900/50"
                        }`}
                      >
                        {course.isPublished ? "Unpublish" : "Publish"}
                      </button>
                      <button
                        onClick={() => handleDelete(course._id)}
                        className="px-3 py-2 text-sm bg-red-900/30 text-red-300 border border-red-600 rounded-lg hover:bg-red-900/50 transition-colors"
                      >
                        Delete
                      </button>
                    </div>
                  </div>
                </div>
              ))}
            </div>
          )}
        </div>
      </div>

      {/* Meet Links Modal */}
      {showLinksModal && selectedCourse && (
        <div className="fixed inset-0 bg-black/50 backdrop-blur-sm flex items-center justify-center z-50 p-4">
      <div className="card-premium max-w-4xl w-full h-[75vh] flex flex-col overflow-y-auto">
            <div className="p-4 sm:p-6 flex-shrink-0">
              <div className="flex justify-between items-center mb-6">
                <h2 className="text-2xl font-bold text-white">
                  Manage Live Class Links
                </h2>
                <button
                  onClick={handleCloseLinksModal}
                  className="text-gray-400 hover:text-white transition-colors"
                >
                  <svg
                    className="w-6 h-6"
                    fill="none"
                    stroke="currentColor"
                    viewBox="0 0 24 24"
                  >
                    <path
                      strokeLinecap="round"
                      strokeLinejoin="round"
                      strokeWidth="2"
                      d="M6 18L18 6M6 6l12 12"
                    />
                  </svg>
                </button>
              </div>

              <div className="mb-4 p-3 bg-gray-800/50 rounded-lg border border-gray-600">
                <h3 className="font-semibold text-white">
                  {selectedCourse.title}
                </h3>
                <p className="text-sm text-gray-300">
                  Configure live class meeting links for this course
                </p>
              </div>
            </div>

            {/* Scrollable form area */}
            <div className="flex-1 overflow-y-auto px-4 sm:px-6 pb-4 sm:pb-6">
              <form onSubmit={handleMeetLinkSubmit} className="space-y-4">
                <div>
                  <label className="flex items-center mb-4">
                    <input
                      type="checkbox"
                      name="isLiveClass"
                      checked={meetLinkData.isLiveClass}
                      onChange={handleMeetLinkChange}
                      className="w-4 h-4 text-blue-500 border-gray-400 rounded focus:ring-blue-500"
                    />
                    <span className="ml-2 text-sm text-white">
                      Enable Live Class (Show in Live Classes section)
                    </span>
                  </label>
                </div>

                {meetLinkData.isLiveClass && (
                  <div>
                    <label className="block text-sm font-semibold text-white mb-2">
                      Meeting Link *
                    </label>
                    <input
                      type="url"
                      name="meetLink"
                      value={meetLinkData.meetLink}
                      onChange={handleMeetLinkChange}
                      placeholder="https://meet.google.com/abc-defg-hij"
                      className="input-premium"
                      required={meetLinkData.isLiveClass}
                    />
                    <p className="mt-1 text-xs text-gray-400">
                      Enter the Google Meet, Zoom, or other meeting platform
                      link for this live class.
                    </p>

                    {/* Meet Link Preview */}
                    {meetLinkData.meetLink &&
                      meetLinkData.meetLink.trim() !== "" && (
                        <div className="mt-3">
                          <p className="text-sm text-gray-300 mb-2">
                            Meeting Link Preview:
                          </p>
                          <div className="w-full h-20 border border-gray-600 rounded-lg overflow-hidden bg-gradient-to-br from-green-900/20 to-emerald-900/20">
                            <a
                              href={meetLinkData.meetLink}
                              target="_blank"
                              rel="noopener noreferrer"
                              className="w-full h-full flex flex-col items-center justify-center text-green-600 hover:bg-green-100 transition-colors duration-300 cursor-pointer"
                            >
                              <svg
                                className="w-6 h-6 mb-1"
                                fill="none"
                                stroke="currentColor"
                                viewBox="0 0 24 24"
                              >
                                <path
                                  strokeLinecap="round"
                                  strokeLinejoin="round"
                                  strokeWidth="2"
                                  d="M17 10.5V7c0-.55-.45-1-1-1H4c-.55 0-1 .45-1 1v10c0 .55.45 1 1 1h12c.55 0 1-.45 1-1v-3.5l4 4v-11l-4 4zM14 13h-3v3H9v-3H6v-2h3V8h2v3h3v2z"
                                />
                              </svg>
                              <p className="text-xs text-center">
                                Click to test meeting link
                              </p>
                            </a>
                          </div>
                          <p className="text-xs text-gray-500 mt-1 truncate">
                            {meetLinkData.meetLink}
                          </p>
                        </div>
                      )}

                    {/* New: Recurring days + time */}
                    <div className="mt-4">
                      <label className="block text-sm font-semibold text-white mb-2">
                        Live Session Days & Time
                      </label>
                      <div className="grid grid-cols-3 sm:grid-cols-4 md:grid-cols-7 gap-2">
                        {["Mon", "Tue", "Wed", "Thu", "Fri", "Sat", "Sun"].map(
                          (d) => {
                            const isSelected =
                              meetLinkData.sessionDays?.includes(d) || false;
                            return (
                              <label
                                key={d}
                                className={`inline-flex items-center gap-1 text-xs px-2 py-1 rounded border cursor-pointer transition-all duration-200 ${
                                  isSelected
                                    ? "bg-blue-600/80 border-blue-500 text-white shadow-md"
                                    : "bg-gray-800/60 border-gray-700 text-gray-200 hover:bg-gray-700/60 hover:border-gray-600"
                                }`}
                              >
                                <input
                                  type="checkbox"
                                  name="sessionDays"
                                  value={d}
                                  checked={isSelected}
                                  onChange={handleMeetLinkChange}
                                  className="w-3 h-3 text-blue-500 border-gray-400 rounded focus:ring-blue-500"
                                />
                                <span>{d}</span>
                              </label>
                            );
                          }
                        )}
                      </div>
                      <div className="mt-3 max-w-xs">
                        <input
                          type="time"
                          name="sessionTime"
                          value={meetLinkData.sessionTime}
                          onChange={handleMeetLinkChange}
                          className="input-premium"
                          step="300"
                          placeholder="HH:MM"
                        />
                        <p className="mt-1 text-xs text-gray-400">
                          Pick start time for selected days. We will
                          auto-generate sessions for the next 8 weeks.
                        </p>
                      </div>

                      {/* Show preview of what will be generated */}
                      {meetLinkData.sessionDays?.length > 0 &&
                        meetLinkData.sessionTime && (
                          <div className="mt-3 p-3 bg-blue-900/20 border border-blue-800/50 rounded-lg">
                            <p className="text-xs text-blue-300 mb-1">
                              ✨ Sessions will be generated for:
                            </p>
                            <p className="text-xs text-blue-200">
                              <strong>
                                {meetLinkData.sessionDays.join(", ")}
                              </strong>{" "}
                              at <strong>{meetLinkData.sessionTime}</strong>
                              {meetLinkData.sessionDuration && (
                                <span>
                                  {" "}
                                  ({meetLinkData.sessionDuration} minutes)
                                </span>
                              )}
                            </p>
                            <p className="text-xs text-blue-400 mt-1">
                              🔄 Settings will persist across page reloads
                            </p>
                          </div>
                        )}

                      {/* Debug Info - Remove this after testing */}
                      <div className="mt-3 p-2 bg-gray-800/50 border border-gray-600 rounded text-xs">
                        <p className="text-yellow-400 mb-1">Debug Info:</p>
                        <p className="text-gray-300">
                          Session Time: "{meetLinkData.sessionTime}"
                        </p>
                        <p className="text-gray-300">
                          Session Days: [{meetLinkData.sessionDays.join(", ")}]
                        </p>
                        <p className="text-gray-300">
                          Duration: "{meetLinkData.sessionDuration}"
                        </p>
                        <p className="text-gray-300">
                          Meeting Link: "{meetLinkData.meetLink}"
                        </p>
                        <p className="text-gray-300">
                          Is Live Class:{" "}
                          {meetLinkData.isLiveClass ? "true" : "false"}
                        </p>
                      </div>
                    </div>

                    {/* Live Session Duration */}
                    <div className="mt-4">
                      <label className="block text-sm font-semibold text-white mb-2">
                        Duration (minutes)
                      </label>
                      <input
                        type="number"
                        min="1"
                        step="1"
                        name="sessionDuration"
                        value={meetLinkData.sessionDuration}
                        onChange={handleMeetLinkChange}
                        placeholder="60"
                        className="input-premium"
                      />
                    </div>
                  </div>
                )}

                {/* Submit Buttons */}
                <div className="flex flex-col sm:flex-row justify-end gap-3 sm:space-x-4 pt-6 border-t border-gray-600">
                  <button
                    type="button"
                    onClick={handleCloseLinksModal}
                    className="btn-outline-premium px-6 py-3"
                  >
                    Cancel
                  </button>
                  <button
                    type="submit"
                    disabled={linksSubmitting}
                    className="btn-premium px-6 py-3 disabled:opacity-50"
                  >
                    {linksSubmitting ? "Saving..." : "Save Changes"}
                  </button>
                </div>
              </form>
            </div>
          </div>
        </div>
      )}

      {/* Course Selection Modal for Live Links */}
      {showCourseSelectionModal && (
        <div className="fixed inset-0 bg-black/50 backdrop-blur-sm flex items-center justify-center z-50 p-4">
          <div className="card-premium max-w-2xl w-full max-h-[80vh] flex flex-col">
            <div className="p-6 flex-shrink-0">
              <div className="flex justify-between items-center mb-6">
                <h2 className="text-2xl font-bold text-white">
                  Select Course to Manage Live Links
                </h2>
                <button
                  onClick={() => setShowCourseSelectionModal(false)}
                  className="text-gray-400 hover:text-white transition-colors"
                >
                  <svg
                    className="w-6 h-6"
                    fill="none"
                    stroke="currentColor"
                    viewBox="0 0 24 24"
                  >
                    <path
                      strokeLinecap="round"
                      strokeLinejoin="round"
                      strokeWidth="2"
                      d="M6 18L18 6M6 6l12 12"
                    />
                  </svg>
                </button>
              </div>
            </div>

            <div className="flex-1 overflow-y-auto px-6 pb-6">
              <div className="space-y-3">
                {courses.map((course) => (
                  <div
                    key={course._id}
                    className="border border-gray-600 rounded-lg p-4 hover:bg-gray-800/50 cursor-pointer transition-colors"
                    onClick={() => {
                      setSelectedCourse(course);

                      // Pre-fill with recurring config if exists, otherwise use first session
                      const recurringConfig = course.schedule?.recurringConfig;
                      const first = course.schedule?.liveSessions?.[0];
                      const prefillTime = first ? new Date(first.date) : null;

                      // Use recurring config if available and active, otherwise try to detect pattern
                      if (recurringConfig?.isActive) {
                        setMeetLinkData({
                          meetLink: recurringConfig.meetingLink || "",
                          isLiveClass: recurringConfig.isActive || false,
                          sessionDays: recurringConfig.sessionDays || [],
                          sessionTime: recurringConfig.sessionTime || "",
                          sessionDuration:
                            recurringConfig.sessionDuration || "",
                        });
                      } else {
                        // Try to detect recurring pattern from existing sessions
                        const detectedPattern = detectRecurringPattern(
                          course.schedule?.liveSessions
                        );

                        setMeetLinkData({
                          meetLink: first?.meetingLink || "",
                          isLiveClass:
                            course.schedule?.liveSessions?.length > 0 || false,
                          sessionDays: detectedPattern.sessionDays,
                          sessionTime:
                            detectedPattern.sessionTime ||
                            (prefillTime
                              ? (() => {
                                  const timeString = `${String(
                                    prefillTime.getHours()
                                  ).padStart(2, "0")}:${String(
                                    prefillTime.getMinutes()
                                  ).padStart(2, "0")}`;
                                  console.log(
                                    `🕐 [TIME DEBUG] Generated time from Date (modal): "${timeString}"`
                                  );
                                  console.log(
                                    `🕐 [TIME DEBUG] Original Date object (modal):`,
                                    prefillTime
                                  );
                                  return timeString;
                                })()
                              : ""),
                          sessionDuration: first?.duration || "",
                        });
                      }
                      setShowCourseSelectionModal(false);
                      setShowLinksModal(true);
                    }}
                  >
                    <div className="flex items-center justify-between">
                      <div className="flex-1">
                        <h3 className="font-semibold text-white">
                          {course.title}
                        </h3>
                        <p className="text-sm text-gray-300">
                          {course.description?.substring(0, 100)}...
                        </p>
                        <div className="flex items-center gap-4 mt-2">
                          <span className="text-xs text-gray-400">
                            Level: {course.level}
                          </span>
                          <span className="text-xs text-gray-400">
                            Duration: {course.duration} min
                          </span>
                          <span
                            className={`text-xs px-2 py-1 rounded-full ${
                              course.isPublished
                                ? "bg-green-100 text-green-800"
                                : "bg-yellow-100 text-yellow-800"
                            }`}
                          >
                            {course.isPublished ? "Published" : "Draft"}
                          </span>
                        </div>
                      </div>
                      <div className="flex items-center gap-2">
                        {course.schedule?.liveSessions?.length > 0 ? (
                          <span className="text-xs bg-green-100 text-green-800 px-2 py-1 rounded-full">
                            Live Enabled
                          </span>
                        ) : (
                          <span className="text-xs bg-gray-100 text-gray-800 px-2 py-1 rounded-full">
                            No Live Links
                          </span>
                        )}
                        <svg
                          className="w-5 h-5 text-gray-400"
                          fill="none"
                          stroke="currentColor"
                          viewBox="0 0 24 24"
                        >
                          <path
                            strokeLinecap="round"
                            strokeLinejoin="round"
                            strokeWidth="2"
                            d="M9 5l7 7-7 7"
                          />
                        </svg>
                      </div>
                    </div>
                  </div>
                ))}
              </div>

              {courses.length === 0 && (
                <div className="text-center py-8">
                  <div className="text-4xl mb-4">📚</div>
                  <h3 className="text-lg font-medium text-white mb-2">
                    No courses available
                  </h3>
                  <p className="text-gray-300">
                    Create a course first to manage live links.
                  </p>
                </div>
              )}
            </div>
          </div>
        </div>
      )}
    </div>
  );
}<|MERGE_RESOLUTION|>--- conflicted
+++ resolved
@@ -358,7 +358,6 @@
     const recurringConfig = course.schedule?.recurringConfig;
     const first = course.schedule?.liveSessions?.[0];
     const prefillTime = first ? new Date(first.date) : null;
-<<<<<<< HEAD
     // Infer recurring days from existing sessions if present (Mon..Sun)
     const weekdayAbbr = ["Sun","Mon","Tue","Wed","Thu","Fri","Sat"];
     const inferredDays = Array.isArray(course.schedule?.liveSessions)
@@ -383,64 +382,6 @@
         : "",
       sessionDuration: first?.duration || "",
     });
-=======
-
-    // Use recurring config if available and active, otherwise try to detect pattern
-    // Prefer saved recurringConfig if present (even if not active yet)
-    if (
-      recurringConfig &&
-      (recurringConfig.isActive ||
-        recurringConfig.sessionTime ||
-        (recurringConfig.sessionDays && recurringConfig.sessionDays.length))
-    ) {
-      console.log(`[Form Open] Using recurring config:`, recurringConfig);
-      setMeetLinkData({
-        meetLink: recurringConfig.meetingLink || "",
-        isLiveClass: !!recurringConfig.isActive,
-        sessionDays: recurringConfig.sessionDays || [],
-        sessionTime: recurringConfig.sessionTime || "",
-        sessionDuration: recurringConfig.sessionDuration || "",
-      });
-    } else {
-      console.log(
-        `[Form Open] No active recurring config, detecting pattern from sessions`
-      );
-      // Try to detect recurring pattern from existing sessions
-      const detectedPattern = detectRecurringPattern(
-        course.schedule?.liveSessions
-      );
-
-      console.log(`[Form Open] Detected pattern:`, detectedPattern);
-
-      setMeetLinkData({
-        meetLink: first?.meetingLink || "",
-        isLiveClass: course.schedule?.liveSessions?.length > 0 || false,
-        sessionDays: detectedPattern.sessionDays,
-        sessionTime:
-          detectedPattern.sessionTime ||
-          (prefillTime
-            ? (() => {
-                const timeString = `${String(prefillTime.getHours()).padStart(
-                  2,
-                  "0"
-                )}:${String(prefillTime.getMinutes()).padStart(2, "0")}`;
-                console.log(
-                  `🕐 [TIME DEBUG] Generated time from Date: "${timeString}"`
-                );
-                console.log(
-                  `🕐 [TIME DEBUG] Original Date object:`,
-                  prefillTime
-                );
-                console.log(
-                  `🕐 [TIME DEBUG] Date timezone offset: ${prefillTime.getTimezoneOffset()} minutes`
-                );
-                return timeString;
-              })()
-            : ""),
-        sessionDuration: first?.duration || "",
-      });
-    }
->>>>>>> 050e83c4
     setShowLinksModal(true);
   };
 
@@ -532,22 +473,11 @@
       };
 
       const token = localStorage.getItem("adminToken");
-<<<<<<< HEAD
     const response = await axios.put(
       `${backendURL}/admin/courses/${selectedCourse._id}/meet-links`,
       payload,
       { headers: { Authorization: `Bearer ${token}` } }
     );
-=======
-      const response = await axios.put(
-        `${backendURL}/admin/courses/${selectedCourse._id}/meet-links`,
-        meetLinkData,
-        {
-          headers: { Authorization: `Bearer ${token}` },
-          withCredentials: true,
-        }
-      );
->>>>>>> 050e83c4
 
       console.log(`[Form Submit] Backend Response:`, response.data);
       toast.success("Meet links updated successfully!");
