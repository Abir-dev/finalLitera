--- conflicted
+++ resolved
@@ -148,27 +148,18 @@
       {/* Page Header */}
       <div className="flex flex-col sm:flex-row items-start sm:items-center justify-between gap-3 sm:gap-4">
         <div>
-<<<<<<< HEAD
-          <h1 className="text-xl sm:text-2xl lg:text-3xl font-bold text-gray-900">Analytics & Reports</h1>
-          <p className="text-gray-600 mt-1 text-xs sm:text-sm lg:text-base">Comprehensive insights into your platform performance</p>
-=======
           <h1 className="text-3xl font-bold text-gray-900">
             Analytics & Reports
           </h1>
           <p className="text-gray-600 mt-1">
             Comprehensive insights into your platform performance
           </p>
->>>>>>> a5f13441
         </div>
         <div className="flex flex-col sm:flex-row items-stretch sm:items-center gap-2 sm:gap-3 w-full sm:w-auto">
           <select
             value={timeRange}
             onChange={(e) => setTimeRange(e.target.value)}
-<<<<<<< HEAD
-            className="px-3 py-2 sm:px-4 sm:py-2 border border-gray-300 rounded-lg focus:outline-none focus:ring-2 focus:ring-red-500 focus:border-red-400 text-xs sm:text-sm"
-=======
             className="input-premium px-4 py-2"
->>>>>>> a5f13441
           >
             <option value="7d">Last 7 days</option>
             <option value="30d">Last 30 days</option>
@@ -195,17 +186,6 @@
             }`}
           >
             <div className="text-center">
-<<<<<<< HEAD
-              <div className="text-xl sm:text-2xl mb-1 sm:mb-2">{getTrendIcon(data.trend)}</div>
-              <h3 className="text-xs sm:text-sm font-medium text-gray-600">{data.title}</h3>
-              <p className="text-lg sm:text-2xl font-bold text-gray-900 mt-1">
-                {key === "revenue" ? `₹${(data.current / 100000).toFixed(1)}L` : 
-                 key === "completion" ? `${data.current}%` : data.current.toLocaleString()}
-              </p>
-              <p className={`text-xs sm:text-sm font-medium mt-1 ${getChangeColor(data.change)}`}>
-                <span className="hidden sm:inline">{data.change} from last period</span>
-                <span className="sm:hidden">{data.change}</span>
-=======
               <div className="text-2xl mb-2">{getTrendIcon(data.trend)}</div>
               <h3 className="text-sm font-medium text-gray-600">
                 {data.title}
@@ -223,7 +203,6 @@
                 )}`}
               >
                 {data.change} from last period
->>>>>>> a5f13441
               </p>
             </div>
           </button>
@@ -231,19 +210,12 @@
       </div>
 
       {/* Main Chart */}
-<<<<<<< HEAD
-      <div className="bg-white rounded-xl shadow-sm border border-gray-200 p-4 sm:p-6">
-        <div className="flex flex-col sm:flex-row items-start sm:items-center justify-between gap-2 sm:gap-0 mb-4 sm:mb-6">
-          <h2 className="text-lg sm:text-xl font-bold text-gray-900">{analyticsData[selectedMetric].title}</h2>
-          <div className="text-xs sm:text-sm text-gray-500">Time period: {timeRange}</div>
-=======
       <div className="bg-white rounded-xl shadow-sm border border-gray-200 p-6">
         <div className="flex items-center justify-between mb-6">
           <h2 className="text-xl font-bold text-gray-900">
             {analyticsData[selectedMetric].title}
           </h2>
           <div className="text-sm text-gray-500">Time period: {timeRange}</div>
->>>>>>> a5f13441
         </div>
         <div className="h-48 sm:h-80 flex items-center justify-center">
           {renderSimpleChart(analyticsData[selectedMetric].data)}
@@ -253,25 +225,6 @@
       {/* Performance Grid */}
       <div className="grid grid-cols-1 lg:grid-cols-2 gap-4 sm:gap-6">
         {/* Top Performing Courses */}
-<<<<<<< HEAD
-        <div className="bg-white rounded-xl shadow-sm border border-gray-200 p-4 sm:p-6">
-          <h2 className="text-lg sm:text-xl font-bold text-gray-900 mb-4 sm:mb-6">Top Performing Courses</h2>
-          <div className="space-y-3 sm:space-y-4">
-            {topPerformingCourses.map((course, index) => (
-              <div key={index} className="flex items-center justify-between p-2 sm:p-3 rounded-lg border border-gray-100 hover:bg-gray-50 transition-colors duration-200">
-                <div className="flex items-center gap-2 sm:gap-3 min-w-0 flex-1">
-                  <div className="w-6 h-6 sm:w-8 sm:h-8 bg-gradient-to-r from-blue-500 to-indigo-600 rounded-full flex items-center justify-center text-white text-xs sm:text-sm font-bold flex-shrink-0">
-                    {index + 1}
-                  </div>
-                  <div className="min-w-0 flex-1">
-                    <h3 className="font-semibold text-gray-900 text-xs sm:text-sm line-clamp-1">{course.name}</h3>
-                    <p className="text-xs text-gray-500">{course.students} students</p>
-                  </div>
-                </div>
-                <div className="text-right flex-shrink-0 ml-2">
-                  <div className="text-xs sm:text-sm font-semibold text-gray-900">₹{(course.revenue / 1000).toFixed(0)}K</div>
-                  <div className="text-xs text-gray-500">⭐ {course.rating} | {course.completion}%</div>
-=======
         <div className="bg-white rounded-xl shadow-sm border border-gray-200 p-6">
           <h2 className="text-xl font-bold text-gray-900 mb-6">
             Top Performing Courses
@@ -302,7 +255,6 @@
                   <div className="text-xs text-gray-500">
                     ⭐ {course.rating} | {course.completion}%
                   </div>
->>>>>>> a5f13441
                 </div>
               </div>
             ))}
@@ -310,17 +262,6 @@
         </div>
 
         {/* Student Demographics */}
-<<<<<<< HEAD
-        <div className="bg-white rounded-xl shadow-sm border border-gray-200 p-4 sm:p-6">
-          <h2 className="text-lg sm:text-xl font-bold text-gray-900 mb-4 sm:mb-6">Student Demographics</h2>
-          <div className="space-y-3 sm:space-y-4">
-            {studentDemographics.map((demo, index) => (
-              <div key={index} className="flex items-center justify-between gap-2 sm:gap-4">
-                <span className="text-xs sm:text-sm font-medium text-gray-700 flex-shrink-0">{demo.age}</span>
-                <div className="flex items-center gap-2 sm:gap-3 flex-1">
-                  <div className="w-20 sm:w-32 bg-gray-200 rounded-full h-2">
-                    <div 
-=======
         <div className="bg-white rounded-xl shadow-sm border border-gray-200 p-6">
           <h2 className="text-xl font-bold text-gray-900 mb-6">
             Student Demographics
@@ -334,18 +275,11 @@
                 <div className="flex items-center gap-3">
                   <div className="w-32 bg-gray-200 rounded-full h-2">
                     <div
->>>>>>> a5f13441
                       className="bg-gradient-to-r from-red-500 to-orange-500 h-2 rounded-full transition-all duration-300"
                       style={{ width: `${demo.percentage}%` }}
                     ></div>
                   </div>
-<<<<<<< HEAD
-                  <span className="text-xs sm:text-sm font-semibold text-gray-900 w-8 sm:w-12 text-right flex-shrink-0">{demo.percentage}%</span>
-=======
-                  <span className="text-sm font-semibold text-gray-900 w-12 text-right">
-                    {demo.percentage}%
-                  </span>
->>>>>>> a5f13441
+                  <span className="text-sm font-semibold text-gray-900 w-12 text-right">{demo.percentage}%</span>
                 </div>
               </div>
             ))}
@@ -361,90 +295,42 @@
           <div className="space-y-2 sm:space-y-3">
             {deviceUsage.map((device, index) => (
               <div key={index} className="flex items-center justify-between">
-<<<<<<< HEAD
-                <span className="text-xs sm:text-sm text-gray-700">{device.device}</span>
-                <span className="text-xs sm:text-sm font-semibold text-gray-900">{device.percentage}%</span>
-=======
                 <span className="text-sm text-gray-700">{device.device}</span>
-                <span className="text-sm font-semibold text-gray-900">
-                  {device.percentage}%
-                </span>
->>>>>>> a5f13441
+                <span className="text-sm font-semibold text-gray-900">{device.percentage}%</span>
               </div>
             ))}
           </div>
         </div>
 
         {/* Course Categories */}
-<<<<<<< HEAD
-        <div className="bg-white rounded-xl shadow-sm border border-gray-200 p-4 sm:p-6">
-          <h3 className="text-base sm:text-lg font-bold text-gray-900 mb-3 sm:mb-4">Course Categories</h3>
-          <div className="space-y-2 sm:space-y-3">
-            <div className="flex items-center justify-between">
-              <span className="text-xs sm:text-sm text-gray-700">Frontend</span>
-              <span className="text-xs sm:text-sm font-semibold text-gray-900">8 courses</span>
-            </div>
-            <div className="flex items-center justify-between">
-              <span className="text-xs sm:text-sm text-gray-700">Backend</span>
-              <span className="text-xs sm:text-sm font-semibold text-gray-900">6 courses</span>
-            </div>
-            <div className="flex items-center justify-between">
-              <span className="text-xs sm:text-sm text-gray-700">Data Science</span>
-              <span className="text-xs sm:text-sm font-semibold text-gray-900">4 courses</span>
-            </div>
-            <div className="flex items-center justify-between">
-              <span className="text-xs sm:text-sm text-gray-700">Full Stack</span>
-              <span className="text-xs sm:text-sm font-semibold text-gray-900">6 courses</span>
-=======
         <div className="bg-white rounded-xl shadow-sm border border-gray-200 p-6">
-          <h3 className="text-lg font-bold text-gray-900 mb-4">
-            Course Categories
-          </h3>
+          <h3 className="text-lg font-bold text-gray-900 mb-4">Course Categories</h3>
           <div className="space-y-3">
             <div className="flex items-center justify-between">
               <span className="text-sm text-gray-700">Frontend</span>
-              <span className="text-sm font-semibold text-gray-900">
-                8 courses
-              </span>
+              <span className="text-sm font-semibold text-gray-900">8 courses</span>
             </div>
             <div className="flex items-center justify-between">
               <span className="text-sm text-gray-700">Backend</span>
-              <span className="text-sm font-semibold text-gray-900">
-                6 courses
-              </span>
+              <span className="text-sm font-semibold text-gray-900">6 courses</span>
             </div>
             <div className="flex items-center justify-between">
               <span className="text-sm text-gray-700">Data Science</span>
-              <span className="text-sm font-semibold text-gray-900">
-                4 courses
-              </span>
+              <span className="text-sm font-semibold text-gray-900">4 courses</span>
             </div>
             <div className="flex items-center justify-between">
               <span className="text-sm text-gray-700">Full Stack</span>
-              <span className="text-sm font-semibold text-gray-900">
-                6 courses
-              </span>
->>>>>>> a5f13441
+              <span className="text-sm font-semibold text-gray-900">6 courses</span>
             </div>
           </div>
         </div>
 
         {/* Recent Activity */}
-<<<<<<< HEAD
-        <div className="bg-white rounded-xl shadow-sm border border-gray-200 p-4 sm:p-6">
-          <h3 className="text-base sm:text-lg font-bold text-gray-900 mb-3 sm:mb-4">Recent Activity</h3>
-          <div className="space-y-2 sm:space-y-3">
-            <div className="flex items-center gap-2 text-xs sm:text-sm">
-              <span className="w-2 h-2 bg-green-500 rounded-full flex-shrink-0"></span>
-=======
         <div className="bg-white rounded-xl shadow-sm border border-gray-200 p-6">
-          <h3 className="text-lg font-bold text-gray-900 mb-4">
-            Recent Activity
-          </h3>
+          <h3 className="text-lg font-bold text-gray-900 mb-4">Recent Activity</h3>
           <div className="space-y-3">
             <div className="flex items-center gap-2 text-sm">
               <span className="w-2 h-2 bg-green-500 rounded-full"></span>
->>>>>>> a5f13441
               <span className="text-gray-700">New student registered</span>
             </div>
             <div className="flex items-center gap-2 text-xs sm:text-sm">
@@ -464,41 +350,16 @@
       </div>
 
       {/* Quick Insights */}
-<<<<<<< HEAD
-      <div className="bg-gradient-to-r from-red-50 to-orange-50 rounded-xl border border-red-200 p-4 sm:p-6">
-        <h2 className="text-lg sm:text-xl font-bold text-gray-900 mb-3 sm:mb-4">💡 Quick Insights</h2>
-        <div className="grid grid-cols-1 md:grid-cols-2 gap-3 sm:gap-4">
-          <div className="bg-white rounded-lg p-3 sm:p-4 border border-red-200">
-            <h3 className="font-semibold text-gray-900 mb-1 sm:mb-2 text-sm sm:text-base">🚀 Growth Opportunity</h3>
-            <p className="text-xs sm:text-sm text-gray-600">Mobile usage is 30% - consider optimizing mobile experience to increase engagement.</p>
-          </div>
-          <div className="bg-white rounded-lg p-3 sm:p-4 border border-red-200">
-            <h3 className="font-semibold text-gray-900 mb-1 sm:mb-2 text-sm sm:text-base">📈 Best Performing</h3>
-            <p className="text-xs sm:text-sm text-gray-600">React course has highest completion rate (85%) - use as template for other courses.</p>
-=======
       <div className="bg-gradient-to-r from-red-50 to-orange-50 rounded-xl border border-red-200 p-6">
-        <h2 className="text-xl font-bold text-gray-900 mb-4">
-          💡 Quick Insights
-        </h2>
+        <h2 className="text-xl font-bold text-gray-900 mb-4">💡 Quick Insights</h2>
         <div className="grid grid-cols-1 md:grid-cols-2 gap-4">
           <div className="bg-white rounded-lg p-4 border border-red-200">
-            <h3 className="font-semibold text-gray-900 mb-2">
-              🚀 Growth Opportunity
-            </h3>
-            <p className="text-sm text-gray-600">
-              Mobile usage is 30% - consider optimizing mobile experience to
-              increase engagement.
-            </p>
+            <h3 className="font-semibold text-gray-900 mb-2">🚀 Growth Opportunity</h3>
+            <p className="text-sm text-gray-600">Mobile usage is 30% - consider optimizing mobile experience to increase engagement.</p>
           </div>
           <div className="bg-white rounded-lg p-4 border border-red-200">
-            <h3 className="font-semibold text-gray-900 mb-2">
-              📈 Best Performing
-            </h3>
-            <p className="text-sm text-gray-600">
-              React course has highest completion rate (85%) - use as template
-              for other courses.
-            </p>
->>>>>>> a5f13441
+            <h3 className="font-semibold text-gray-900 mb-2">📈 Best Performing</h3>
+            <p className="text-sm text-gray-600">React course has highest completion rate (85%) - use as template for other courses.</p>
           </div>
         </div>
       </div>
